//! Defines an unordered `Tree` holding a collection of recursive `Node` instances.
//!
//! Valid paths are located by recursively matching HTTP request path segments, resulting in a `Node`
//! that has one or more `Route` instances which can be futher considered for dispatch.

use router::route::Route;
use router::tree::node::Node;
use router::tree::node::NodeSegmentType;

pub mod node;
pub mod segment_matcher;

/// A hierarchical tree structure that provides a root [`Node`][node] and subtrees of linked nodes
/// that represent valid [`Request`][request] paths.
///
/// Allows the [`Router`][router] to supply a [`Request`][request] path and obtain `[0..n]` valid
/// [`Route`][route] instances for that path for further evaluation.
///
/// # Examples
///
/// Representing routable the paths `/`, and `/content/identifier`.
///
/// ```rust
/// # extern crate gotham;
/// # extern crate hyper;
/// #
/// # use hyper::Method;
/// # use hyper::server::{Request, Response};
/// # use gotham::router::route::{Route, RouteImpl};
/// # use gotham::dispatch::Dispatcher;
/// # use gotham::state::State;
/// # use gotham::router::request_matcher::MethodOnlyRequestMatcher;
/// # use gotham::router::tree::Tree;
/// # use gotham::router::tree::node::Node;
/// # use gotham::router::tree::node::NodeSegmentType;
/// #
/// # fn handler(state: State, _req: Request) -> (State, Response) {
/// #   (state, Response::new())
/// # }
/// #
/// # fn main() {
///   let mut tree: Tree<()> = Tree::new();
///
///   let route = {
///       // Route construction elided
/// #     let methods = vec![Method::Get];
/// #     let matcher = MethodOnlyRequestMatcher::new(methods);
/// #     let dispatcher = Dispatcher::new(|| Ok(handler), ());
/// #     Box::new(RouteImpl::new(matcher, dispatcher))
///   };
///   tree.add_route(route);
///
///   let mut content_node = Node::new("content", NodeSegmentType::Static);
///
<<<<<<< HEAD
///   let mut identifier_node = Node::new("identifier", NodeSegmentType::Static);
///   identifier_node.add_route(basic_route());
=======
///   let mut identifier_node = Node::new("identifier", Box::new(StaticSegmentMatcher::new()));
///
///   let route = {
///       // Route construction elided
/// #     let methods = vec![Method::Get];
/// #     let matcher = MethodOnlyRequestMatcher::new(methods);
/// #     let dispatcher = Dispatcher::new(|| Ok(handler), ());
/// #     Box::new(RouteImpl::new(matcher, dispatcher))
///   };
///   identifier_node.add_route(route);
>>>>>>> 78f2e522
///
///   content_node.add_child(identifier_node);
///   tree.add_child(content_node);
///
///   assert!(tree.traverse("/").unwrap().last().unwrap().is_routable());
///   assert!(tree.traverse("/content").is_none()); // This path is not routable
///   assert!(tree.traverse("/content/identifier").unwrap().last().unwrap().is_routable());
/// # }
/// ```
///
/// [node]: node/struct.Node.html
/// [router]: ../struct.Router.html
/// [route]: ../route/trait.Route.html
/// [request]: ../../../hyper/server/struct.Request.html
<<<<<<< HEAD
pub struct Tree<'n> {
    root: Node<'n>,
}

impl<'n> Tree<'n> {
    /// Creates a new `Tree` and root [`Node`][node].
=======

pub struct Tree<'n, P> {
    root: Node<'n, P>,
}

impl<'n, P> Tree<'n, P> {
    /// Creates a new `Tree` and root [`Node`][node] using a
    /// [`StaticSegmentMatcher`][ssm]
>>>>>>> 78f2e522
    ///
    /// [node]: node/struct.Node.html
    /// [ssm]: segment_matcher/struct.StaticSegmentMatcher.html
    pub fn new() -> Self {
        Tree { root: Node::new("/", NodeSegmentType::Static) }
    }

    /// Adds a child [`Node`][node] to the root of the `Tree`.
    ///
    /// [node]: node/struct.Node.html
    pub fn add_child(&mut self, child: Node<'n, P>) {
        self.root.add_child(child);
    }

    /// Determines if a child [`Node`][node] representing the exact segment provided
    /// exists at the root of the `Tree`.
    ///
    /// To be used in building a `Tree` structure only.
    ///
    /// [node]: node/struct.Node.html
    pub fn has_child(&self, segment: &str) -> bool {
        self.root.has_child(segment)
    }

    /// Adds a `Route` be evaluated by the `Router` when the root of the `Tree` is requested
    ///
    pub fn add_route(&mut self, route: Box<Route<P> + Send + Sync>) {
        self.root.add_route(route);
    }

    /// Finalizes the Tree for use with [`Requests`][request].
    ///
    /// **Must** be called before this Tree is used in traversal and only after all child nodes
    /// have been fully populated.
    ///
    /// [request]: ../../../hyper/server/struct.Request.html
    ///
    /// TODO: Move this into a function of a `TreeBuilder` to hide modifcation from the `Router` and
    /// ensure the `Tree` must be finalized before use.
    pub fn finalize(&mut self) {
        self.root.sort();
    }

    /// Borrow the root [`Node`][node] of the `Tree`.
    ///
    /// To be used in building a `Tree` structure only.
    ///
    /// [node]: node/struct.Node.html
    pub fn borrow_root(&self) -> &Node<'n, P> {
        &self.root
    }

    /// Attempt to acquire a path from the `Tree` which matches the `Request` path
    /// and is routable.
    ///
    /// The traversal algorithm has unique properties. Refer to the description of
    /// [`traverse`][node-traverse] within [`Node`][node] for full details.
    ///
    /// [node-traverse]: node/struct.Node.html#method.traverse
    /// [node]: node/struct.Node.html
<<<<<<< HEAD
    pub fn traverse(&'n self, req_path: &str) -> Option<Vec<&Node<'n>>> {
        // TODO: Percent Decode Request Path here.
        self.root.traverse(self.split_request_path(req_path).as_slice())
    }
=======
    pub fn traverse(&'n self, path: &str) -> Option<Vec<&'n Node<'n, P>>> {
        let segments = path.split('/').filter(|s| *s != "").collect::<Vec<&str>>();
>>>>>>> 78f2e522

    /// Spilt a Request path into indivdual segments, leading leading "/" to represent
    /// the root of the path.
    pub fn split_request_path(&self, path: &'n str) -> Vec<&str> {
        let mut segments = vec!["/"];
        segments.extend(path.split('/').filter(|s| *s != "").collect::<Vec<&'n str>>());
        segments
    }
}<|MERGE_RESOLUTION|>--- conflicted
+++ resolved
@@ -8,7 +8,6 @@
 use router::tree::node::NodeSegmentType;
 
 pub mod node;
-pub mod segment_matcher;
 
 /// A hierarchical tree structure that provides a root [`Node`][node] and subtrees of linked nodes
 /// that represent valid [`Request`][request] paths.
@@ -26,7 +25,7 @@
 /// #
 /// # use hyper::Method;
 /// # use hyper::server::{Request, Response};
-/// # use gotham::router::route::{Route, RouteImpl};
+/// # use gotham::router::route::RouteImpl;
 /// # use gotham::dispatch::Dispatcher;
 /// # use gotham::state::State;
 /// # use gotham::router::request_matcher::MethodOnlyRequestMatcher;
@@ -52,12 +51,7 @@
 ///
 ///   let mut content_node = Node::new("content", NodeSegmentType::Static);
 ///
-<<<<<<< HEAD
 ///   let mut identifier_node = Node::new("identifier", NodeSegmentType::Static);
-///   identifier_node.add_route(basic_route());
-=======
-///   let mut identifier_node = Node::new("identifier", Box::new(StaticSegmentMatcher::new()));
-///
 ///   let route = {
 ///       // Route construction elided
 /// #     let methods = vec![Method::Get];
@@ -66,7 +60,6 @@
 /// #     Box::new(RouteImpl::new(matcher, dispatcher))
 ///   };
 ///   identifier_node.add_route(route);
->>>>>>> 78f2e522
 ///
 ///   content_node.add_child(identifier_node);
 ///   tree.add_child(content_node);
@@ -81,26 +74,14 @@
 /// [router]: ../struct.Router.html
 /// [route]: ../route/trait.Route.html
 /// [request]: ../../../hyper/server/struct.Request.html
-<<<<<<< HEAD
-pub struct Tree<'n> {
-    root: Node<'n>,
-}
-
-impl<'n> Tree<'n> {
-    /// Creates a new `Tree` and root [`Node`][node].
-=======
-
 pub struct Tree<'n, P> {
     root: Node<'n, P>,
 }
 
 impl<'n, P> Tree<'n, P> {
-    /// Creates a new `Tree` and root [`Node`][node] using a
-    /// [`StaticSegmentMatcher`][ssm]
->>>>>>> 78f2e522
+    /// Creates a new `Tree` and root [`Node`][node].
     ///
     /// [node]: node/struct.Node.html
-    /// [ssm]: segment_matcher/struct.StaticSegmentMatcher.html
     pub fn new() -> Self {
         Tree { root: Node::new("/", NodeSegmentType::Static) }
     }
@@ -158,15 +139,10 @@
     ///
     /// [node-traverse]: node/struct.Node.html#method.traverse
     /// [node]: node/struct.Node.html
-<<<<<<< HEAD
-    pub fn traverse(&'n self, req_path: &str) -> Option<Vec<&Node<'n>>> {
+    pub fn traverse(&'n self, req_path: &str) -> Option<Vec<&Node<'n, P>>> {
         // TODO: Percent Decode Request Path here.
         self.root.traverse(self.split_request_path(req_path).as_slice())
     }
-=======
-    pub fn traverse(&'n self, path: &str) -> Option<Vec<&'n Node<'n, P>>> {
-        let segments = path.split('/').filter(|s| *s != "").collect::<Vec<&str>>();
->>>>>>> 78f2e522
 
     /// Spilt a Request path into indivdual segments, leading leading "/" to represent
     /// the root of the path.
